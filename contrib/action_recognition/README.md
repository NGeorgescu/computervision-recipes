# Action Recognition

```diff
+ Feb 2020: We are working on moving code from this folder to scenarios\action_recognition.
+           While this work is ongoing, please visit both locations for implementations and documentation.
```

This directory contains resources for building video-based action recognition systems.

Action recognition (also known as activity recognition) consists of classifying various actions from a sequence of frames:

![](./media/action_recognition2.gif "Example of action recognition")

<<<<<<< HEAD
Currently, we provide two state of the art model implementations, Two-Stream [Inflated 3D ConvNet, I3D](https://arxiv.org/pdf/1705.07750.pdf)
and RGB [ResNets with (2+1)D convolutions, R(2+1)D](https://arxiv.org/abs/1711.11248)
along with their example notebooks for fine-tuning on [HMDB-51 dataset](http://serre-lab.clps.brown.edu/resource/hmdb-a-large-human-motion-database/).
More details about the models can be found in [Models](#models) section below.
=======
We implemented two state-of-the-art approaches: (i) [I3D](https://arxiv.org/pdf/1705.07750.pdf) and (ii) [R(2+1)D](https://arxiv.org/abs/1711.11248). This includes example notebooks for e.g. scoring of webcam footage or fine-tuning on the [HMDB-51](http://serre-lab.clps.brown.edu/resource/hmdb-a-large-human-motion-database/) dataset.

We recommend to use the **R(2+1)D** model for its competitive accuracy, fast inference speed, and less dependencies on other packages. For both approaches, using our implementations, we were able to reproduce reported accuracies:
>>>>>>> 1c886818

| Model | Reported in the paper | Our results |
| ------- | -------| ------- |
| R(2+1)D-34 RGB | 79.6% | 79.8% |
| I3D RGB | 74.8% | 73.7% |
| I3D Optical flow | 77.1% | 77.5% |
| I3D Two-Stream | 80.7% | 81.2% |


## Projects

| Directory |  Description |
| -------- |  ----------- |
| [r2p1d](r2p1d)  | Scripts for fine-tuning a pre-trained R(2+1)D model on HMDB-51 dataset
| [i3d](i3d)  | Scripts for fine-tuning a pre-trained I3D model on HMDB-51 dataset<|MERGE_RESOLUTION|>--- conflicted
+++ resolved
@@ -11,16 +11,9 @@
 
 ![](./media/action_recognition2.gif "Example of action recognition")
 
-<<<<<<< HEAD
-Currently, we provide two state of the art model implementations, Two-Stream [Inflated 3D ConvNet, I3D](https://arxiv.org/pdf/1705.07750.pdf)
-and RGB [ResNets with (2+1)D convolutions, R(2+1)D](https://arxiv.org/abs/1711.11248)
-along with their example notebooks for fine-tuning on [HMDB-51 dataset](http://serre-lab.clps.brown.edu/resource/hmdb-a-large-human-motion-database/).
-More details about the models can be found in [Models](#models) section below.
-=======
 We implemented two state-of-the-art approaches: (i) [I3D](https://arxiv.org/pdf/1705.07750.pdf) and (ii) [R(2+1)D](https://arxiv.org/abs/1711.11248). This includes example notebooks for e.g. scoring of webcam footage or fine-tuning on the [HMDB-51](http://serre-lab.clps.brown.edu/resource/hmdb-a-large-human-motion-database/) dataset.
 
 We recommend to use the **R(2+1)D** model for its competitive accuracy, fast inference speed, and less dependencies on other packages. For both approaches, using our implementations, we were able to reproduce reported accuracies:
->>>>>>> 1c886818
 
 | Model | Reported in the paper | Our results |
 | ------- | -------| ------- |
