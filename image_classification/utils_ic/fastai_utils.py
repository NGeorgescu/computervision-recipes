--- conflicted
+++ resolved
@@ -21,7 +21,7 @@
 class TrainMetricsRecorder(LearnerCallback):
     _order = -20  # Needs to run before the recorder
 
-    def __init__(self, learn, n_batch: int = None, show_graph: bool = False, silent: bool = False):
+    def __init__(self, learn, n_batch: int = None, show_graph: bool = False):
         """Fastai Train hook to evaluate metrics on train and validation set for every epoch.
 
         This class works with the metrics functions whose signature is fn(input:Tensor, targs:Tensor),
@@ -33,11 +33,10 @@
         TrainMetricsRecorder, on the other hand, records the metrics on the training set and plot them as well.
 
         Arguments:
-            learn (Learner): Fastai Learner object
             n_batch (int): Number of train batches to use when evaluate metrics on the training set.
                 If None, use all the training set which will take longer time.
-            show_graph (bool): If True, draw metrics after each epoch.
-            silent (bool): If True, does not show the result table and graphs.
+            show_graph (bool): If True, draw metrics after each epoch. If multiple metrics have set,
+                it draws only the first metrics graph.
 
         Examples:
             >>> learn = cnn_learner(data, model, metrics=[accuracy])
@@ -66,7 +65,6 @@
 
         self.n_batch = n_batch
         self.show_graph = show_graph
-        self.silent = silent
 
     def on_train_begin(
         self, pbar: PBar, metrics: List, n_epochs: int, **kwargs: Any
@@ -74,15 +72,14 @@
         self.has_metrics = metrics and len(metrics) > 0
         self.has_val = hasattr(self.learn.data, 'valid_ds')
 
-        # Mute recorder. This callback will printout results instead.
-        self.learn.recorder.silent = True
-
         # Result table and graph variables
+        self.learn.recorder.silent = (
+            True
+        )  # Mute recorder. This callback will printout results instead.
         self.pbar = pbar
         self.names = ['epoch', 'train_loss']
         if self.has_val:
             self.names.append('valid_loss')
-
         # Add metrics names
         self.metrics_names = [m_fn.__name__ for m_fn in metrics]
         for m in self.metrics_names:
@@ -90,9 +87,7 @@
             if self.has_val:
                 self.names.append('valid_' + m)
         self.names.append('time')
-
-        if not self.silent:
-            self.pbar.write(self.names, table=True)
+        self.pbar.write(self.names, table=True)
 
         self.n_epochs = n_epochs
         self.valid_metrics = []
@@ -152,18 +147,11 @@
                     stats.append(vl_lm[i])
 
         # Write to result table
-        if not self.silent:
-            self._format_stats(stats)
-
-<<<<<<< HEAD
-            # Plot (update) metrics for every end of epoch
-            if self.show_graph and len(self.train_metrics) > 0:
-                self.plot()
-=======
+        self._format_stats(stats)
+
         # Plot (update) metrics for every end of epoch
         if self.show_graph and len(self.train_metrics) > 0:
             self._plot(True)
->>>>>>> 099a2cb2
 
     def _format_stats(self, stats: TensorOrNumList) -> None:
         """Format stats before printing. Note, this does the same thing as Recorder's"""
@@ -224,10 +212,6 @@
             ax.xaxis.set_major_locator(MaxNLocator(integer=True))
             ax.legend(loc='upper right')
 
-<<<<<<< HEAD
-        plt.close()  # close plot windows. Otherwise two figures are shown at the end
-        self.graphs.update(self.fig)
-=======
         if update:
             self._display.update(self._fig)
 
@@ -242,7 +226,6 @@
 
         self._plot()
         display(self._fig)
->>>>>>> 099a2cb2
 
     def last_train_metrics(self):
         """Train set metrics from the last epoch"""
@@ -250,8 +233,4 @@
 
     def last_valid_metrics(self):
         """Validation set metrics from the last epoch"""
-<<<<<<< HEAD
         return self.valid_metrics[-1]
-=======
-        return self.valid_metrics[-1]
->>>>>>> 099a2cb2
