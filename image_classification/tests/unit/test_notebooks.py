# This test is based on the test suite implemented for Recommenders project
# https://github.com/Microsoft/Recommenders/tree/master/tests


import os
import papermill as pm
import shutil
from utils_ic.datasets import Urls, unzip_url
from tests.conftest import path_notebooks

# Unless manually modified, python3 should be the name of the current jupyter kernel
# that runs on the activated conda environment
KERNEL_NAME = "cvbp"
OUTPUT_NOTEBOOK = "output.ipynb"


<<<<<<< HEAD
def test_quickstart_notebook_run(notebooks):
    notebook_path = notebooks["quickstart"]
    pm.execute_notebook(
        notebook_path,
        OUTPUT_NOTEBOOK,
        parameters=dict(PM_VERSION=pm.__version__),
        kernel_name=KERNEL_NAME,
    )

=======
>>>>>>> 4c556d8a
def test_simple_notebook_run(notebooks):
    notebook_path = notebooks["simple"]
    pm.execute_notebook(
        notebook_path,
        OUTPUT_NOTEBOOK,
        parameters=dict(PM_VERSION=pm.__version__),
        kernel_name=KERNEL_NAME,
    )


def test_mnist_notebook_run(notebooks):
    notebook_path = notebooks["mnist"]
    pm.execute_notebook(
        notebook_path,
        OUTPUT_NOTEBOOK,
        parameters=dict(PM_VERSION=pm.__version__),
        kernel_name=KERNEL_NAME,
    )


def test_01_notebook_run(notebooks):
    notebook_path = notebooks["01_training_introduction"]

    # remove fridge_object and fridge_object.zip in data_dir since the notebook uses this dataset, and we're not overwritting it
    data_dir = os.path.join(path_notebooks(), os.pardir, "data")
    fridge_objects_data_dir = os.path.join(data_dir, "fridgeObjects")
    fridge_objects_zip = os.path.join(data_dir, "fridgeObjects.zip")
    if os.path.exists(fridge_objects_data_dir):
        shutil.rmtree(fridge_objects_data_dir)
    if os.path.exists(fridge_objects_zip):
        os.remove(fridge_objects_zip)

    # test on recycle dataset
    data_path = unzip_url(Urls.recycle_path, overwrite=True)
    pm.execute_notebook(
        notebook_path,
        OUTPUT_NOTEBOOK,
        parameters=dict(PM_VERSION=pm.__version__, DATA_PATH=data_path),
        kernel_name=KERNEL_NAME,
    )<|MERGE_RESOLUTION|>--- conflicted
+++ resolved
@@ -14,9 +14,8 @@
 OUTPUT_NOTEBOOK = "output.ipynb"
 
 
-<<<<<<< HEAD
 def test_quickstart_notebook_run(notebooks):
-    notebook_path = notebooks["quickstart"]
+    notebook_path = notebooks["00_webcam"]
     pm.execute_notebook(
         notebook_path,
         OUTPUT_NOTEBOOK,
@@ -24,8 +23,7 @@
         kernel_name=KERNEL_NAME,
     )
 
-=======
->>>>>>> 4c556d8a
+
 def test_simple_notebook_run(notebooks):
     notebook_path = notebooks["simple"]
     pm.execute_notebook(
