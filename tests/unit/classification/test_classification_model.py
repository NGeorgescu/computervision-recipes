# Copyright (c) Microsoft Corporation. All rights reserved.
# Licensed under the MIT License.

<<<<<<< HEAD
import os
import numpy as np
import urllib.request
=======
import pytest
import numpy as np
>>>>>>> a5f4e349
from torch import tensor
from fastai.metrics import accuracy, error_rate
from fastai.vision import cnn_learner, DatasetType, ImageList, imagenet_stats, models, open_image
from utils_cv.classification.model import (
    get_optimal_threshold,
    get_preds,
    hamming_accuracy,
<<<<<<< HEAD
    IMAGENET_IM_SIZE,
=======
>>>>>>> a5f4e349
    model_to_learner,
    TrainMetricsRecorder,
    zero_one_accuracy,
)


<<<<<<< HEAD
def test_hamming_accuracy(multilabel_result):
=======
def test_hamming_accuracy_function(multilabel_result):
>>>>>>> a5f4e349
    """ Test the hamming loss evaluation metric function. """
    y_pred, y_true = multilabel_result
    assert hamming_accuracy(y_pred, y_true) == tensor(1.0 - 0.1875)
    assert hamming_accuracy(y_pred, y_true, sigmoid=True) == tensor(
        1.0 - 0.375
    )
    assert hamming_accuracy(y_pred, y_true, threshold=1.0) == tensor(
        1.0 - 0.625
    )


<<<<<<< HEAD
def test_zero_one_accuracy(multilabel_result):
=======
def test_zero_one_accuracy_function(multilabel_result):
>>>>>>> a5f4e349
    """ Test the zero-one loss evaluation metric function. """
    y_pred, y_true = multilabel_result
    assert zero_one_accuracy(y_pred, y_true) == tensor(1.0 - 0.75)
    assert zero_one_accuracy(y_pred, y_true, sigmoid=True) == tensor(
        1.0 - 0.75
    )
    assert zero_one_accuracy(y_pred, y_true, threshold=1.0) == tensor(
        1.0 - 1.0
    )


def test_get_optimal_threshold(multilabel_result):
    """ Test the get_optimal_threshold function. """
    y_pred, y_true = multilabel_result
    assert get_optimal_threshold(hamming_accuracy, y_pred, y_true) == 0.05
    assert (
        get_optimal_threshold(
            hamming_accuracy, y_pred, y_true, thresholds=np.linspace(0, 1, 11)
        )
        == 0.1
    )
    assert get_optimal_threshold(zero_one_accuracy, y_pred, y_true) == 0.05
    assert (
        get_optimal_threshold(
            zero_one_accuracy, y_pred, y_true, thresholds=np.linspace(0, 1, 11)
        )
        == 0.1
    )


<<<<<<< HEAD
def test_model_to_learner(tmp):
    model = models.resnet18

=======
def test_model_to_learner():
>>>>>>> a5f4e349
    # Test if the function loads an ImageNet model (ResNet) trainer
    learn = model_to_learner(model(pretrained=True))
    assert len(learn.data.classes) == 1000  # Check Image net classes
    assert isinstance(learn.model, models.ResNet)

    # Test if model can predict very simple image
    IM_URL = "https://cvbp.blob.core.windows.net/public/images/cvbp_cup.jpg"
    imagefile = os.path.join(tmp, "cvbp_cup.jpg")
    urllib.request.urlretrieve(IM_URL, imagefile)

    category, ind, predict_output = learn.predict(open_image(imagefile, convert_mode='RGB'))
    assert learn.data.classes[ind] == str(category) == "coffee_mug"

    # Test if .predict() yield the same output when use .get_preds()
    one_data = (
        ImageList.from_folder(tmp)
        .split_none()
        .label_const()  # cannot use label_empty because of fastai bug: # https://github.com/fastai/fastai/issues/1908
        .transform(tfms=None, size=IMAGENET_IM_SIZE)
        .databunch(bs=1)
        .normalize(imagenet_stats)
    )
    learn.data.train_dl = one_data.train_dl
    get_preds_output = learn.get_preds(ds_type=DatasetType.Train)

    assert np.all(
        np.isclose(
            np.array(get_preds_output[0].tolist()[0]),  # Note, get_preds() produces a batch (list) output
            np.array(predict_output.tolist()),
            rtol=1e-05, atol=1e-08
        )
    )


def test_train_metrics_recorder(tiny_ic_databunch):
    model = models.resnet18
    lr = 1e-4
    epochs = 2

    def test_callback(learn):
        tmr = TrainMetricsRecorder(learn)
        learn.callbacks.append(tmr)
        learn.unfreeze()
        learn.fit(epochs, lr)
        return tmr

    # multiple metrics
    learn = cnn_learner(tiny_ic_databunch, model, metrics=[accuracy, error_rate])
    cb = test_callback(learn)
    assert len(cb.train_metrics) == len(cb.valid_metrics) == epochs
    assert (
        len(cb.train_metrics[0]) == len(cb.valid_metrics[0]) == 2
    )  # we used 2 metrics

    # no metrics
    learn = cnn_learner(tiny_ic_databunch, model)
    cb = test_callback(learn)
    assert len(cb.train_metrics) == len(cb.valid_metrics) == 0  # no metrics

    # no validation set
    learn = cnn_learner(tiny_ic_databunch, model, metrics=accuracy)
    valid_dl = learn.data.valid_dl
    learn.data.valid_dl = None
    cb = test_callback(learn)
    assert len(cb.train_metrics) == epochs
    assert len(cb.train_metrics[0]) == 1  # we used 1 metrics
    assert len(cb.valid_metrics) == 0  # no validation

<<<<<<< HEAD
    # Since tiny_ic_databunch is being used in other tests too, should put the validation data back.
    learn.data.valid_dl = valid_dl

    
def test_get_preds(model_pred_scores):
    learn, ref_pred_scores = model_pred_scores
    pred_outs = get_preds(learn, learn.data.valid_dl)
    assert len(pred_outs[0]) == len(learn.data.valid_ds)

    # Check if the output is the same as learn.get_preds
    assert pred_outs[0].tolist() == ref_pred_scores
=======
    
def test_get_preds(tiny_ic_data):
    model = models.resnet18
    lr = 1e-4
    epochs = 1
    
    learn = cnn_learner(tiny_ic_data, model)
    learn.fit(epochs, lr)
    pred_outs = get_preds(learn, tiny_ic_data.valid_dl)
    assert len(pred_outs[0]) == len(tiny_ic_data.valid_ds)
>>>>>>> a5f4e349
<|MERGE_RESOLUTION|>--- conflicted
+++ resolved
@@ -1,36 +1,31 @@
 # Copyright (c) Microsoft Corporation. All rights reserved.
 # Licensed under the MIT License.
 
-<<<<<<< HEAD
 import os
 import numpy as np
 import urllib.request
-=======
-import pytest
-import numpy as np
->>>>>>> a5f4e349
 from torch import tensor
 from fastai.metrics import accuracy, error_rate
-from fastai.vision import cnn_learner, DatasetType, ImageList, imagenet_stats, models, open_image
+from fastai.vision import (
+    cnn_learner,
+    DatasetType,
+    ImageList,
+    imagenet_stats,
+    models,
+    open_image,
+)
 from utils_cv.classification.model import (
     get_optimal_threshold,
     get_preds,
     hamming_accuracy,
-<<<<<<< HEAD
     IMAGENET_IM_SIZE,
-=======
->>>>>>> a5f4e349
     model_to_learner,
     TrainMetricsRecorder,
     zero_one_accuracy,
 )
 
 
-<<<<<<< HEAD
 def test_hamming_accuracy(multilabel_result):
-=======
-def test_hamming_accuracy_function(multilabel_result):
->>>>>>> a5f4e349
     """ Test the hamming loss evaluation metric function. """
     y_pred, y_true = multilabel_result
     assert hamming_accuracy(y_pred, y_true) == tensor(1.0 - 0.1875)
@@ -42,11 +37,7 @@
     )
 
 
-<<<<<<< HEAD
 def test_zero_one_accuracy(multilabel_result):
-=======
-def test_zero_one_accuracy_function(multilabel_result):
->>>>>>> a5f4e349
     """ Test the zero-one loss evaluation metric function. """
     y_pred, y_true = multilabel_result
     assert zero_one_accuracy(y_pred, y_true) == tensor(1.0 - 0.75)
@@ -77,13 +68,9 @@
     )
 
 
-<<<<<<< HEAD
 def test_model_to_learner(tmp):
     model = models.resnet18
 
-=======
-def test_model_to_learner():
->>>>>>> a5f4e349
     # Test if the function loads an ImageNet model (ResNet) trainer
     learn = model_to_learner(model(pretrained=True))
     assert len(learn.data.classes) == 1000  # Check Image net classes
@@ -94,7 +81,9 @@
     imagefile = os.path.join(tmp, "cvbp_cup.jpg")
     urllib.request.urlretrieve(IM_URL, imagefile)
 
-    category, ind, predict_output = learn.predict(open_image(imagefile, convert_mode='RGB'))
+    category, ind, predict_output = learn.predict(
+        open_image(imagefile, convert_mode="RGB")
+    )
     assert learn.data.classes[ind] == str(category) == "coffee_mug"
 
     # Test if .predict() yield the same output when use .get_preds()
@@ -111,9 +100,12 @@
 
     assert np.all(
         np.isclose(
-            np.array(get_preds_output[0].tolist()[0]),  # Note, get_preds() produces a batch (list) output
+            np.array(
+                get_preds_output[0].tolist()[0]
+            ),  # Note, get_preds() produces a batch (list) output
             np.array(predict_output.tolist()),
-            rtol=1e-05, atol=1e-08
+            rtol=1e-05,
+            atol=1e-08,
         )
     )
 
@@ -131,7 +123,9 @@
         return tmr
 
     # multiple metrics
-    learn = cnn_learner(tiny_ic_databunch, model, metrics=[accuracy, error_rate])
+    learn = cnn_learner(
+        tiny_ic_databunch, model, metrics=[accuracy, error_rate]
+    )
     cb = test_callback(learn)
     assert len(cb.train_metrics) == len(cb.valid_metrics) == epochs
     assert (
@@ -152,27 +146,14 @@
     assert len(cb.train_metrics[0]) == 1  # we used 1 metrics
     assert len(cb.valid_metrics) == 0  # no validation
 
-<<<<<<< HEAD
     # Since tiny_ic_databunch is being used in other tests too, should put the validation data back.
     learn.data.valid_dl = valid_dl
 
-    
+
 def test_get_preds(model_pred_scores):
     learn, ref_pred_scores = model_pred_scores
     pred_outs = get_preds(learn, learn.data.valid_dl)
     assert len(pred_outs[0]) == len(learn.data.valid_ds)
 
     # Check if the output is the same as learn.get_preds
-    assert pred_outs[0].tolist() == ref_pred_scores
-=======
-    
-def test_get_preds(tiny_ic_data):
-    model = models.resnet18
-    lr = 1e-4
-    epochs = 1
-    
-    learn = cnn_learner(tiny_ic_data, model)
-    learn.fit(epochs, lr)
-    pred_outs = get_preds(learn, tiny_ic_data.valid_dl)
-    assert len(pred_outs[0]) == len(tiny_ic_data.valid_ds)
->>>>>>> a5f4e349
+    assert pred_outs[0].tolist() == ref_pred_scores