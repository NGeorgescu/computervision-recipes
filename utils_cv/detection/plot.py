--- conflicted
+++ resolved
@@ -131,11 +131,7 @@
 def plot_keypoints(
     im: Union[str, Path, PIL.Image.Image],
     keypoints: np.ndarray,
-<<<<<<< HEAD
-    keypoint_meta: Dict,
-=======
     keypoint_meta: Dict = None,
->>>>>>> 39d839f8
     plot_settings: PlotSettings = PlotSettings(),
 ) -> PIL.Image.Image:
     """ Plot connected keypoints on Image and return the Image.
@@ -156,33 +152,14 @@
         assert (
             keypoints.ndim == 3 and keypoints.shape[2] == 3
         ), "Malformed keypoints array"
-<<<<<<< HEAD
-        assert (
-            np.max(np.array(keypoint_meta["skeleton"])) < keypoints.shape[1]
-        ), "Skeleton index out of range"
-=======
         if keypoint_meta:
             assert (
                 np.max(np.array(keypoint_meta["skeleton"])) < keypoints.shape[1]
             ), "Skeleton index out of range"
->>>>>>> 39d839f8
 
         draw = ImageDraw.Draw(im)
 
         # get connected skeleton lines of the keypoints
-<<<<<<< HEAD
-        joints = keypoints[:, keypoint_meta["skeleton"]]
-        visibles = (joints[..., 2] != 0).all(axis=2)
-        bones = joints[visibles][..., :2]
-
-        # draw skeleton lines
-        for line in bones.reshape((-1, 4)).tolist():
-            draw.line(
-                line,
-                fill=plot_settings.keypoint_color,
-                width=plot_settings.keypoint_th,
-            )
-=======
         if keypoint_meta:
             joints = keypoints[:, keypoint_meta["skeleton"]]
             visibles = (joints[..., 2] != 0).all(axis=2)
@@ -195,7 +172,6 @@
                     fill=plot_settings.keypoint_color,
                     width=plot_settings.keypoint_th,
                 )
->>>>>>> 39d839f8
 
         # draw keypoints
         visible_point_xys = keypoints[keypoints[..., 2] != 0][..., :2]
@@ -206,7 +182,6 @@
         ])
         for rect in rects.tolist():
             draw.ellipse(rect, fill=plot_settings.keypoint_color)
-<<<<<<< HEAD
 
     return im
 
@@ -220,21 +195,6 @@
 ) -> PIL.Image.Image:
     """ Put mask onto image.
 
-=======
-
-    return im
-
-
-def plot_detections(
-    detection: Dict,
-    data: "DetectionDataset" = None,
-    idx: int = None,
-    keypoint_meta: Dict = None,
-    ax: plt.axes = None,
-) -> PIL.Image.Image:
-    """ Put mask onto image.
-
->>>>>>> 39d839f8
     Args:
         detection: output running model prediction.
         data: dataset with ground truth information.
@@ -263,7 +223,6 @@
                 mask_path,
                 plot_settings=PlotSettings(mask_color=(0, 128, 0)),
             )
-<<<<<<< HEAD
 
     # Plot predicted masks
     if "masks" in detection:
@@ -279,23 +238,6 @@
             PlotSettings(keypoint_color=(0, 192, 0)),
         )
 
-=======
-
-    # Plot predicted masks
-    if "masks" in detection:
-        mask = detection["masks"]
-        im = plot_masks(im, mask, PlotSettings(mask_color=(128, 165, 0)))
-
-    # Plot ground truth keypoints
-    if data and data.keypoints and data.keypoint_meta:
-        im = plot_keypoints(
-            im,
-            data.keypoints[idx],
-            data.keypoint_meta,
-            PlotSettings(keypoint_color=(0, 192, 0)),
-        )
-
->>>>>>> 39d839f8
     # Plot predicted keypoints
     if "keypoints" in detection:
         im = plot_keypoints(
