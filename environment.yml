--- conflicted
+++ resolved
@@ -34,16 +34,9 @@
 - pre-commit>=1.14.4
 - pyyaml>=5.1.2
 - requests>=2.22.0
-<<<<<<< HEAD
+- cython>=0.29.1
 - pip:
   - nvidia-ml-py3
   - nteract-scrapbook
   - azureml-sdk[notebooks,contrib]>=1.0.30
-  - git+https://github.com/philferriere/cocoapi.git#subdirectory=PythonAPI
-=======
-- cython
-- pip:
-  - nvidia-ml-py3
-  - nteract-scrapbook
-  - azureml-sdk[notebooks,contrib]>=1.0.30
->>>>>>> dfabc330
+  - git+https://github.com/philferriere/cocoapi.git#subdirectory=PythonAPI